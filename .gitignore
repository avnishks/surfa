__pycache__
*.pyc
*cpython*.so
*.c

docs/.deps
docs/build
<<<<<<< HEAD
docs/reference/api
=======

build/
.gitignore
>>>>>>> 1cc15cba
<|MERGE_RESOLUTION|>--- conflicted
+++ resolved
@@ -3,12 +3,10 @@
 *cpython*.so
 *.c
 
+build
+dist
+surfa.egg-info
+
 docs/.deps
 docs/build
-<<<<<<< HEAD
-docs/reference/api
-=======
-
-build/
-.gitignore
->>>>>>> 1cc15cba
+docs/reference/api